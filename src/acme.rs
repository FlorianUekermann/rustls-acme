--- conflicted
+++ resolved
@@ -1,14 +1,11 @@
-<<<<<<< HEAD
-use std::borrow::Cow;
-use std::ops::Deref;
-use std::sync::Arc;
-
-=======
 use crate::any_ecdsa_type;
 use crate::crypto::error::{KeyRejected, Unspecified};
 use crate::crypto::rand::SystemRandom;
 use crate::crypto::signature::{EcdsaKeyPair, EcdsaSigningAlgorithm, ECDSA_P256_SHA256_FIXED_SIGNING};
->>>>>>> 9de9c263
+use std::borrow::Cow;
+use std::ops::Deref;
+use std::sync::Arc;
+
 use crate::https_helper::{https, HttpsRequestError};
 use crate::jose::{key_authorization, key_authorization_sha256, sign, JoseError};
 use base64::prelude::*;
@@ -20,7 +17,6 @@
 use serde::{Deserialize, Serialize};
 use serde_json::json;
 use std::sync::Arc;
-use thiserror::Error;
 
 pub const LETS_ENCRYPT_STAGING_DIRECTORY: &str = "https://acme-staging-v02.api.letsencrypt.org/directory";
 pub const LETS_ENCRYPT_PRODUCTION_DIRECTORY: &str = "https://acme-v02.api.letsencrypt.org/directory";
@@ -91,72 +87,43 @@
         log::debug!("response: {body:?}");
         Ok((location, body))
     }
-<<<<<<< HEAD
-    pub async fn new_order<'d, D: Into<SerIdentifier<'d>>>(
-        &self,
-        client_config: &Arc<ClientConfig>,
-        domains: impl IntoIterator<Item = D>,
-    ) -> Result<(String, Order), AcmeError> {
-        let domains: Vec<SerIdentifier<'d>> = domains.into_iter().map(Into::into).collect();
-=======
     pub async fn new_order(&self, client_config: &Arc<ClientConfig>, domains: Vec<String>) -> Result<(String, Order), AcmeError> {
         let domains: Vec<Identifier> = domains.into_iter().map(Identifier::Dns).collect();
->>>>>>> 9de9c263
         let payload = format!("{{\"identifiers\":{}}}", serde_json::to_string(&domains)?);
-        log::debug!("new order: {:?}", payload);
         let response = self.request(client_config, &self.directory.new_order, &payload).await?;
         let url = response.0.ok_or(AcmeError::MissingHeader("Location"))?;
         let order = serde_json::from_str(&response.1)?;
         Ok((url, order))
     }
     pub async fn auth(&self, client_config: &Arc<ClientConfig>, url: impl AsRef<str>) -> Result<Auth, AcmeError> {
-        log::debug!("auth");
-        let response = self.request(client_config, url, "").await?;
+        let payload = "".to_string();
+        let response = self.request(client_config, url, &payload).await?;
         Ok(serde_json::from_str(&response.1)?)
     }
     pub async fn challenge(&self, client_config: &Arc<ClientConfig>, url: impl AsRef<str>) -> Result<(), AcmeError> {
-        log::debug!("challenge");
-        self.request(client_config, url, "{}").await?;
+        self.request(client_config, &url, "{}").await?;
         Ok(())
     }
     pub async fn order(&self, client_config: &Arc<ClientConfig>, url: impl AsRef<str>) -> Result<Order, AcmeError> {
-        log::debug!("order");
-        let response = self.request(client_config, url, "").await?;
+        let response = self.request(client_config, &url, "").await?;
         Ok(serde_json::from_str(&response.1)?)
     }
-<<<<<<< HEAD
-    pub async fn finalize(&self, client_config: &Arc<ClientConfig>, url: impl AsRef<str>, csr: impl AsRef<[u8]>) -> Result<Order, AcmeError> {
-        let payload = format!("{{\"csr\":\"{}\"}}", base64::encode_config(csr, URL_SAFE_NO_PAD));
-        let response = self.request(client_config, url, &payload).await?;
-=======
     pub async fn finalize(&self, client_config: &Arc<ClientConfig>, url: impl AsRef<str>, csr: &[u8]) -> Result<Order, AcmeError> {
         let payload = format!("{{\"csr\":\"{}\"}}", BASE64_URL_SAFE_NO_PAD.encode(csr));
         let response = self.request(client_config, &url, &payload).await?;
->>>>>>> 9de9c263
         Ok(serde_json::from_str(&response.1)?)
     }
     pub async fn certificate(&self, client_config: &Arc<ClientConfig>, url: impl AsRef<str>) -> Result<String, AcmeError> {
         Ok(self.request(client_config, url, "").await?.1)
     }
-<<<<<<< HEAD
-    pub fn tls_alpn_01<'a>(&self, challenges: &'a Vec<Challenge>, domain: impl Into<String>) -> Result<(&'a Challenge, CertifiedKey), AcmeError> {
-        let challenge = challenges.iter().filter(|c| c.typ == ChallengeType::TlsAlpn01).next();
-=======
-    pub fn tls_alpn_01<'a>(&self, challenges: &'a [Challenge], domain: String) -> Result<(&'a Challenge, CertifiedKey), AcmeError> {
+    pub fn tls_alpn_01<'a>(&self, challenges: &'a [Challenge], domain: impl Into<String>) -> Result<(&'a Challenge, CertifiedKey), AcmeError> {
         let challenge = challenges.iter().find(|c| c.typ == ChallengeType::TlsAlpn01);
->>>>>>> 9de9c263
         let challenge = match challenge {
             Some(challenge) => challenge,
             None => return Err(AcmeError::NoTlsAlpn01Challenge),
         };
-<<<<<<< HEAD
-        let mut params = rcgen::CertificateParams::new(vec![domain.into()]);
-        let key_auth = key_authorization_sha256(&self.key_pair, &*challenge.token)?;
-        params.alg = &PKCS_ECDSA_P256_SHA256;
-=======
         let mut params = rcgen::CertificateParams::new(vec![domain])?;
         let key_auth = key_authorization_sha256(&self.key_pair, &challenge.token)?;
->>>>>>> 9de9c263
         params.custom_extensions = vec![CustomExtension::new_acme_identifier(key_auth.as_ref())];
         let key_pair = KeyPair::generate_for(&PKCS_ECDSA_P256_SHA256)?;
         let cert = params.self_signed(&key_pair)?;
@@ -213,7 +180,6 @@
     #[serde(flatten)]
     pub status: OrderStatus,
     pub authorizations: Vec<String>,
-    pub identifiers: Vec<Identifier>,
     pub finalize: String,
     pub error: Option<Problem>,
 }
@@ -251,50 +217,6 @@
 #[serde(tag = "type", content = "value", rename_all = "camelCase")]
 pub enum Identifier {
     Dns(String),
-}
-
-impl Deref for Identifier {
-    type Target = str;
-
-    fn deref(&self) -> &Self::Target {
-        let Self::Dns(str) = self;
-        str
-    }
-}
-
-impl AsRef<str> for Identifier {
-    fn as_ref(&self) -> &str {
-        self.deref()
-    }
-}
-
-#[derive(Serialize)]
-#[serde(tag = "type", content = "value", rename_all = "camelCase")]
-pub enum SerIdentifier<'a> {
-    Dns(Cow<'a, str>),
-}
-
-impl<'a> From<&'a str> for SerIdentifier<'a> {
-    fn from(value: &'a str) -> Self {
-        Self::Dns(Cow::Borrowed(value))
-    }
-}
-
-impl<'a> From<&'a Identifier> for SerIdentifier<'a> {
-    fn from(value: &'a Identifier) -> Self {
-        Self::Dns(Cow::Borrowed(&value))
-    }
-}
-
-impl<'a> From<&'a String> for SerIdentifier<'a> {
-    fn from(value: &'a String) -> Self {
-        Self::Dns(Cow::Borrowed(&value))
-    }
-}
-impl<'a> From<String> for SerIdentifier<'a> {
-    fn from(value: String) -> Self {
-        Self::Dns(Cow::Owned(value))
-    }
 }
 
 #[derive(Debug, Deserialize)]
