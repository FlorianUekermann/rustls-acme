--- conflicted
+++ resolved
@@ -191,13 +191,8 @@
             wait: None,
         }
     }
-<<<<<<< HEAD
     fn parse_cert(pem: &[u8]) -> Result<(CertifiedKey, [OffsetDateTime; 2]), CertParseError> {
-        let mut pems = pem::parse_many(&pem)?;
-=======
-    fn parse_cert(pem: &[u8]) -> Result<(CertifiedKey, [DateTime<Utc>; 2]), CertParseError> {
         let mut pems = pem::parse_many(pem)?;
->>>>>>> ffe3292a
         if pems.len() < 2 {
             return Err(CertParseError::TooFewPem(pems.len()));
         }
