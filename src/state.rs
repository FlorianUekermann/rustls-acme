use crate::acceptor::AcmeAcceptor;
use crate::acme::{Account, AcmeError, Auth, AuthStatus, Directory, Identifier, Order, OrderStatus, ACME_TLS_ALPN_NAME};
use crate::{any_ecdsa_type, crypto_provider, AcmeConfig, Incoming, ResolvesServerCertAcme, UseChallenge};
use async_io::Timer;
use chrono::{DateTime, TimeZone, Utc};
use core::fmt;
use futures::prelude::*;
use futures::ready;
use futures_rustls::pki_types::{CertificateDer as RustlsCertificate, PrivateKeyDer, PrivatePkcs8KeyDer};
use futures_rustls::rustls::crypto::CryptoProvider;
use futures_rustls::rustls::sign::CertifiedKey;
use futures_rustls::rustls::ServerConfig;
use rcgen::{CertificateParams, DistinguishedName, KeyPair, PKCS_ECDSA_P256_SHA256};
use std::convert::Infallible;
use std::fmt::Debug;
use std::future::Future;
use std::pin::Pin;
use std::sync::Arc;
use std::task::{Context, Poll};
use std::time::Duration;
use thiserror::Error;
use x509_parser::certificate::Validity;
use x509_parser::parse_x509_certificate;

#[allow(clippy::type_complexity)]
pub struct AcmeState<EC: Debug = Infallible, EA: Debug = EC> {
    config: Arc<AcmeConfig<EC, EA>>,
    resolver: Arc<ResolvesServerCertAcme>,
    account_key: Option<Vec<u8>>,
    early_action: Option<Pin<Box<dyn Future<Output = Event<EC, EA>> + Send>>>,
    load_cert: Option<Pin<Box<dyn Future<Output = Result<Option<Vec<u8>>, EC>> + Send>>>,
    load_account: Option<Pin<Box<dyn Future<Output = Result<Option<Vec<u8>>, EA>> + Send>>>,
    order: Option<Pin<Box<dyn Future<Output = Result<Vec<u8>, OrderError>> + Send>>>,
    backoff_cnt: usize,
    wait: Option<Timer>,
}

impl<EC: 'static + Debug, EA: 'static + Debug> fmt::Debug for AcmeState<EC, EA> {
    fn fmt(&self, f: &mut fmt::Formatter<'_>) -> fmt::Result {
        f.debug_struct("AcmeState").field("config", &self.config).finish_non_exhaustive()
    }
}

pub type Event<EC, EA> = Result<EventOk, EventError<EC, EA>>;

#[derive(Debug)]
pub enum EventOk {
    DeployedCachedCert,
    DeployedNewCert,
    CertCacheStore,
    AccountCacheStore,
}

#[derive(Error, Debug)]
pub enum EventError<EC: Debug, EA: Debug> {
    #[error("cert cache load: {0}")]
    CertCacheLoad(EC),
    #[error("account cache load: {0}")]
    AccountCacheLoad(EA),
    #[error("cert cache store: {0}")]
    CertCacheStore(EC),
    #[error("account cache store: {0}")]
    AccountCacheStore(EA),
    #[error("cached cert parse: {0}")]
    CachedCertParse(CertParseError),
    #[error("order: {0}")]
    Order(OrderError),
    #[error("new cert parse: {0}")]
    NewCertParse(CertParseError),
}

#[derive(Error, Debug)]
pub enum OrderError {
    #[error("acme error: {0}")]
    Acme(#[from] AcmeError),
    #[error("certificate generation error: {0}")]
    Rcgen(#[from] rcgen::Error),
    #[error("bad order object: {0:?}")]
    BadOrder(Order),
    #[error("bad auth object: {0:?}")]
    BadAuth(Auth),
    #[error("authorization for {0} failed too many times")]
    TooManyAttemptsAuth(String),
    #[error("order status stayed on processing too long")]
    ProcessingTimeout(Order),
    #[error("certificate parsing error: {0}")]
    CertParse(#[from] CertParseError),
}

#[derive(Error, Debug)]
pub enum ResolverError<EC> {
    #[error("cache error: {0}")]
    Cache(EC),
    #[error("certificate parsing error: {0}")]
    CertParse(#[from] CertParseError),
}

#[derive(Error, Debug)]
pub enum CertParseError {
    #[error("X509 parsing error: {0}")]
    X509(#[from] x509_parser::nom::Err<x509_parser::error::X509Error>),
    #[error("expected 2 or more pem, got: {0}")]
    Pem(#[from] pem::PemError),
    #[error("expected 2 or more pem, got: {0}")]
    TooFewPem(usize),
    #[error("unsupported private key type")]
    InvalidPrivateKey,
    #[error("certificate has no associated dns entries")]
    NoDns,
    #[error("certificate does not match expected domains")]
    InvalidDns,
}

impl<EC: 'static + Debug, EA: 'static + Debug> AcmeState<EC, EA> {
    pub fn incoming<TCP: AsyncRead + AsyncWrite + Unpin, ETCP, ITCP: Stream<Item = Result<TCP, ETCP>> + Unpin>(
        self,
        tcp_incoming: ITCP,
        alpn_protocols: Vec<Vec<u8>>,
    ) -> Incoming<TCP, ETCP, ITCP, EC, EA> {
        #[allow(deprecated)]
        let acceptor = self.acceptor();
        Incoming::new(tcp_incoming, self, acceptor, alpn_protocols)
    }
    #[deprecated(note = "please use high-level API via `AcmeState::incoming()` instead or refer to updated low-level API examples")]
    #[allow(deprecated)]
    pub fn acceptor(&self) -> AcmeAcceptor {
        AcmeAcceptor::new(self.resolver())
    }
    #[cfg(feature = "tokio")]
    pub fn tokio_incoming<
        TokioTCP: tokio::io::AsyncRead + tokio::io::AsyncWrite + Unpin,
        ETCP,
        TokioITCP: Stream<Item = Result<TokioTCP, ETCP>> + Unpin,
    >(
        self,
        tcp_incoming: TokioITCP,
        alpn_protocols: Vec<Vec<u8>>,
    ) -> crate::tokio::TokioIncoming<
        tokio_util::compat::Compat<TokioTCP>,
        ETCP,
        crate::tokio::TokioIncomingTcpWrapper<TokioTCP, ETCP, TokioITCP>,
        EC,
        EA,
    > {
        let tcp_incoming = crate::tokio::TokioIncomingTcpWrapper::from(tcp_incoming);
        crate::tokio::TokioIncoming::from(self.incoming(tcp_incoming, alpn_protocols))
    }
    #[cfg(feature = "axum")]
    pub fn axum_acceptor(&self, rustls_config: Arc<ServerConfig>) -> crate::axum::AxumAcceptor {
        #[allow(deprecated)]
        crate::axum::AxumAcceptor::new(self.acceptor(), rustls_config)
    }

    #[cfg(feature = "tower")]
    pub fn http01_challenge_tower_service(&self) -> crate::tower::TowerHttp01ChallengeService {
        crate::tower::TowerHttp01ChallengeService(self.resolver.clone())
    }

    pub fn resolver(&self) -> Arc<ResolvesServerCertAcme> {
        self.resolver.clone()
    }
    /// Creates a [rustls::ServerConfig] for TLS-ALPN-01 challenge connections. Use this if [crate::is_tls_alpn_challenge] returns `true`.
    #[cfg(any(feature = "ring", feature = "aws-lc-rs"))]
    pub fn challenge_rustls_config(&self) -> Arc<ServerConfig> {
        self.challenge_rustls_config_with_provider(crypto_provider().into())
    }
    /// Same as [AcmeState::challenge_rustls_config], with a specific [CryptoProvider].
    pub fn challenge_rustls_config_with_provider(&self, provider: Arc<CryptoProvider>) -> Arc<ServerConfig> {
        let mut rustls_config = ServerConfig::builder_with_provider(provider)
            .with_safe_default_protocol_versions()
            .unwrap()
            .with_no_client_auth()
            .with_cert_resolver(self.resolver());
        rustls_config.alpn_protocols.push(ACME_TLS_ALPN_NAME.to_vec());
        Arc::new(rustls_config)
    }
    /// Creates a default [rustls::ServerConfig] for accepting regular tls connections. Use this if [crate::is_tls_alpn_challenge] returns `false`.
    /// If you need a [rustls::ServerConfig], which uses the certificates acquired by this [AcmeState],
    /// you may build your own using the output of [AcmeState::resolver].
    #[cfg(any(feature = "ring", feature = "aws-lc-rs"))]
    pub fn default_rustls_config(&self) -> Arc<ServerConfig> {
        self.default_rustls_config_with_provider(crypto_provider().into())
    }
    /// Same as [AcmeState::default_rustls_config], with a specific [CryptoProvider].
    pub fn default_rustls_config_with_provider(&self, provider: Arc<CryptoProvider>) -> Arc<ServerConfig> {
        let rustls_config = ServerConfig::builder_with_provider(provider)
            .with_safe_default_protocol_versions()
            .unwrap()
            .with_no_client_auth()
            .with_cert_resolver(self.resolver());
        Arc::new(rustls_config)
    }
    pub fn new(config: AcmeConfig<EC, EA>) -> Self {
        let config = Arc::new(config);
        Self {
            config: config.clone(),
            resolver: ResolvesServerCertAcme::new(),
            account_key: None,
            early_action: None,
            load_cert: Some(Box::pin({
                let config = config.clone();
                async move { config.cache.load_cert(&config.domains, &config.directory_url).await }
            })),
            load_account: Some(Box::pin({
                let config = config.clone();
                async move { config.cache.load_account(&config.contact, &config.directory_url).await }
            })),
            order: None,
            backoff_cnt: 0,
            wait: None,
        }
    }
    fn parse_cert(pem: &[u8]) -> Result<(CertifiedKey, [DateTime<Utc>; 2]), CertParseError> {
        let mut pems = pem::parse_many(pem)?;
        if pems.len() < 2 {
            return Err(CertParseError::TooFewPem(pems.len()));
        }
<<<<<<< HEAD
        let pk = any_ecdsa_type(&PrivateKey(pems.remove(0).contents)).map_err(|_| CertParseError::InvalidPrivateKey)?;
        let cert_chain: Vec<RustlsCertificate> = pems.into_iter().map(|p| RustlsCertificate(p.contents)).collect();
        let Validity { not_before, not_after } = parse_x509_certificate(&cert_chain[0].0).map_err(CertParseError::X509)?.1.validity;
        let validity = [not_before, not_after].map(|t| Utc.timestamp_opt(t.timestamp(), 0).earliest().unwrap());
=======
        let pk = match any_ecdsa_type(&PrivateKeyDer::Pkcs8(PrivatePkcs8KeyDer::from(pems.remove(0).contents()))) {
            Ok(pk) => pk,
            Err(_) => return Err(CertParseError::InvalidPrivateKey),
        };
        let cert_chain: Vec<RustlsCertificate> = pems.into_iter().map(|p| RustlsCertificate::from(p.into_contents())).collect();
        let validity = match parse_x509_certificate(&cert_chain[0]) {
            Ok((_, cert)) => {
                let validity = cert.validity();
                [validity.not_before, validity.not_after].map(|t| Utc.timestamp_opt(t.timestamp(), 0).earliest().unwrap())
            }
            Err(err) => return Err(CertParseError::X509(err)),
        };
>>>>>>> 9de9c263
        let cert = CertifiedKey::new(cert_chain, pk);
        Ok((cert, validity))
    }

    #[allow(clippy::result_large_err)]
    fn process_cert(&mut self, pem: Vec<u8>, cached: bool) -> Event<EC, EA> {
        let (cert, validity) = match (Self::parse_cert(&pem), cached) {
            (Ok(r), _) => r,
            (Err(err), cached) => {
                return match cached {
                    true => Err(EventError::CachedCertParse(err)),
                    false => Err(EventError::NewCertParse(err)),
                }
            }
        };
        self.resolver.set_cert(Arc::new(cert));
        let wait_duration = (validity[1] - (validity[1] - validity[0]) / 3 - Utc::now())
            .max(chrono::Duration::zero())
            .to_std()
            .unwrap_or_default();
        self.wait = Some(Timer::after(wait_duration));
        if cached {
            return Ok(EventOk::DeployedCachedCert);
        }
        let config = self.config.clone();
        self.early_action = Some(Box::pin(async move {
            match config.cache.store_cert(&config.domains, &config.directory_url, &pem).await {
                Ok(()) => Ok(EventOk::CertCacheStore),
                Err(err) => Err(EventError::CertCacheStore(err)),
            }
        }));
        Event::Ok(EventOk::DeployedNewCert)
    }
    async fn order(config: Arc<AcmeConfig<EC, EA>>, resolver: Arc<ResolvesServerCertAcme>, key_pair: Vec<u8>) -> Result<Vec<u8>, OrderError> {
        let directory = Directory::discover(&config.client_config, &config.directory_url).await?;
        let account = Account::create_with_keypair(&config.client_config, directory, &config.contact, &key_pair).await?;

        let mut params = CertificateParams::new(config.domains.clone())?;
        params.distinguished_name = DistinguishedName::new();
        let key_pair = KeyPair::generate_for(&PKCS_ECDSA_P256_SHA256)?;
        let csr = params.serialize_request(&key_pair)?;

        let (order_url, mut order) = account.new_order(&config.client_config, config.domains.clone()).await?;
        loop {
            match order.status {
                OrderStatus::Pending => {
                    // Force in order authorizations to allow single global challenge data state
                    for url in order.authorizations.iter() {
                        Self::authorize(&config, &resolver, &account, url).await?
                    }
                    log::info!("completed all authorizations");
                    order = account.order(&config.client_config, &order_url).await?;
                }
                OrderStatus::Processing => {
                    for i in 0u64..10 {
                        log::info!("order processing");
                        Timer::after(Duration::from_secs(1u64 << i)).await;
                        order = account.order(&config.client_config, &order_url).await?;
                        if order.status != OrderStatus::Processing {
                            break;
                        }
                    }
                    if order.status == OrderStatus::Processing {
                        return Err(OrderError::ProcessingTimeout(order));
                    }
                }
                OrderStatus::Ready => {
                    log::info!("sending csr");
<<<<<<< HEAD
                    let csr = cert.serialize_request_der()?;
                    order = account.finalize(&config.client_config, order.finalize, &csr).await?
=======
                    order = account.finalize(&config.client_config, order.finalize, csr.der()).await?
>>>>>>> 9de9c263
                }
                OrderStatus::Valid { certificate } => {
                    log::info!("download certificate");
                    let pem = [
                        &key_pair.serialize_pem(),
                        "\n",
                        &account.certificate(&config.client_config, certificate).await?,
                    ]
                    .concat();
                    return Ok(pem.into_bytes());
                }
                OrderStatus::Invalid => return Err(OrderError::BadOrder(order)),
            }
        }
    }
    async fn authorize(config: &AcmeConfig<EC, EA>, resolver: &ResolvesServerCertAcme, account: &Account, url: &String) -> Result<(), OrderError> {
        let auth = account.auth(&config.client_config, url).await?;
        let (domain, challenge_url) = match auth.status {
            AuthStatus::Pending => {
                let Identifier::Dns(domain) = auth.identifier;
                log::info!("trigger challenge for {}", &domain);
                let challenge = match config.challenge_type {
                    UseChallenge::Http01 => {
                        let (challenge, key_auth) = account.http_01(&auth.challenges)?;
                        resolver.set_http_01_challenge_data(challenge.token.clone(), key_auth);
                        challenge
                    }
                    UseChallenge::TlsAlpn01 => {
                        let (challenge, auth_key) = account.tls_alpn_01(&auth.challenges, domain.clone())?;
                        resolver.set_tls_alpn_01_challenge_data(domain.clone(), Arc::new(auth_key));
                        challenge
                    }
                };
                account.challenge(&config.client_config, &challenge.url).await?;
                (domain, challenge.url.clone())
            }
            AuthStatus::Valid => {
                // clear challenge data when auth validated
                resolver.clear_challenge_data();
                return Ok(());
            }
            _ => {
                // clear challenge data when auth invalidated
                resolver.clear_challenge_data();
                return Err(OrderError::BadAuth(auth));
            }
        };
        for i in 0u64..5 {
            Timer::after(Duration::from_secs(1u64 << i)).await;
            let auth = account.auth(&config.client_config, url).await?;
            match auth.status {
                AuthStatus::Pending => {
                    log::info!("authorization for {} still pending", &domain);
                    account.challenge(&config.client_config, &challenge_url).await?
                }
                AuthStatus::Valid => {
                    // clear challenge data when auth validated
                    resolver.clear_challenge_data();
                    return Ok(());
                }
                _ => {
                    // clear challenge data when auth invalidated
                    resolver.clear_challenge_data();
                    return Err(OrderError::BadAuth(auth));
                }
            }
        }
        Err(OrderError::TooManyAttemptsAuth(domain))
    }
    fn poll_next_infinite(mut self: Pin<&mut Self>, cx: &mut Context<'_>) -> Poll<Event<EC, EA>> {
        loop {
            // queued early action
            if let Some(early_action) = &mut self.early_action {
                let result = ready!(early_action.poll_unpin(cx));
                self.early_action.take();
                return Poll::Ready(result);
            }

            // sleep
            if let Some(timer) = &mut self.wait {
                ready!(timer.poll_unpin(cx));
                self.wait.take();
            }

            // load from cert cache
            if let Some(load_cert) = &mut self.load_cert {
                let result = ready!(load_cert.poll_unpin(cx));
                self.load_cert.take();
                match result {
                    Ok(Some(pem)) => {
                        return Poll::Ready(Self::process_cert(self.get_mut(), pem, true));
                    }
                    Ok(None) => {}
                    Err(err) => return Poll::Ready(Err(EventError::CertCacheLoad(err))),
                }
            }

            // load from account cache
            if let Some(load_account) = &mut self.load_account {
                let result = ready!(load_account.poll_unpin(cx));
                self.load_account.take();
                match result {
                    Ok(Some(key_pair)) => self.account_key = Some(key_pair),
                    Ok(None) => {}
                    Err(err) => return Poll::Ready(Err(EventError::AccountCacheLoad(err))),
                }
            }

            // execute order
            if let Some(order) = &mut self.order {
                let result = ready!(order.poll_unpin(cx));
                self.order.take();
                match result {
                    Ok(pem) => {
                        self.backoff_cnt = 0;
                        return Poll::Ready(Self::process_cert(self.get_mut(), pem, false));
                    }
                    Err(err) => {
                        // TODO: replace key on some errors or high backoff_cnt?
                        self.wait = Some(Timer::after(Duration::from_secs(1 << self.backoff_cnt)));
                        self.backoff_cnt = (self.backoff_cnt + 1).min(16);
                        return Poll::Ready(Err(EventError::Order(err)));
                    }
                }
            }

            // schedule order
            let account_key = match &self.account_key {
                None => {
                    let account_key = Account::generate_key_pair();
                    self.account_key = Some(account_key.clone());
                    let config = self.config.clone();
                    let account_key_clone = account_key.clone();
                    self.early_action = Some(Box::pin(async move {
                        match config
                            .cache
                            .store_account(&config.contact, &config.directory_url, &account_key_clone)
                            .await
                        {
                            Ok(()) => Ok(EventOk::AccountCacheStore),
                            Err(err) => Err(EventError::AccountCacheStore(err)),
                        }
                    }));
                    account_key
                }
                Some(account_key) => account_key.clone(),
            };
            let config = self.config.clone();
            let resolver = self.resolver.clone();
            self.order = Some(Box::pin(Self::order(config.clone(), resolver.clone(), account_key)));
        }
    }
}

impl<EC: 'static + Debug, EA: 'static + Debug> Stream for AcmeState<EC, EA> {
    type Item = Event<EC, EA>;

    fn poll_next(self: Pin<&mut Self>, cx: &mut Context<'_>) -> Poll<Option<Self::Item>> {
        Poll::Ready(Some(ready!(self.poll_next_infinite(cx))))
    }
}<|MERGE_RESOLUTION|>--- conflicted
+++ resolved
@@ -215,12 +215,6 @@
         if pems.len() < 2 {
             return Err(CertParseError::TooFewPem(pems.len()));
         }
-<<<<<<< HEAD
-        let pk = any_ecdsa_type(&PrivateKey(pems.remove(0).contents)).map_err(|_| CertParseError::InvalidPrivateKey)?;
-        let cert_chain: Vec<RustlsCertificate> = pems.into_iter().map(|p| RustlsCertificate(p.contents)).collect();
-        let Validity { not_before, not_after } = parse_x509_certificate(&cert_chain[0].0).map_err(CertParseError::X509)?.1.validity;
-        let validity = [not_before, not_after].map(|t| Utc.timestamp_opt(t.timestamp(), 0).earliest().unwrap());
-=======
         let pk = match any_ecdsa_type(&PrivateKeyDer::Pkcs8(PrivatePkcs8KeyDer::from(pems.remove(0).contents()))) {
             Ok(pk) => pk,
             Err(_) => return Err(CertParseError::InvalidPrivateKey),
@@ -233,7 +227,6 @@
             }
             Err(err) => return Err(CertParseError::X509(err)),
         };
->>>>>>> 9de9c263
         let cert = CertifiedKey::new(cert_chain, pk);
         Ok((cert, validity))
     }
@@ -302,12 +295,7 @@
                 }
                 OrderStatus::Ready => {
                     log::info!("sending csr");
-<<<<<<< HEAD
-                    let csr = cert.serialize_request_der()?;
-                    order = account.finalize(&config.client_config, order.finalize, &csr).await?
-=======
                     order = account.finalize(&config.client_config, order.finalize, csr.der()).await?
->>>>>>> 9de9c263
                 }
                 OrderStatus::Valid { certificate } => {
                     log::info!("download certificate");
