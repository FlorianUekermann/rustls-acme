[package]
name = "rustls-acme"
version = "0.10.1"
authors = ["Florian Uekermann <florian@uekermann.me>"]
edition = "2018"
description = "TLS certificate management and serving using rustls"
license = "Apache-2.0 OR MIT"
repository = "https://github.com/FlorianUekermann/rustls-acme"
documentation = "https://docs.rs/rustls-acme"
keywords = ["acme", "rustls", "tls", "letsencrypt"]
categories = ["asynchronous", "cryptography", "network-programming"]

[dependencies]
futures-rustls = { version = "0.26", default-features = false }
futures = "0.3.21"
rcgen = { version = "0.13", default-features = false, features = ["pem"] }
serde_json = "1.0.81"
serde = { version = "1.0.137", features=["derive"] }
ring = { version = "0.17.7", features = ["std"], optional = true }
aws-lc-rs = { version = "1.5.2", optional = true, default-features = false, features = ["aws-lc-sys"] }
base64 = "0.22"
log = "0.4.17"
webpki-roots = "0.26"
pem = "3.0.3"
thiserror = "1.0.31"
<<<<<<< HEAD
x509-parser = "0.15.1"
time = "0.3.34"
=======
x509-parser = "0.16"
chrono = { version = "0.4.24", default-features = false, features = ["clock"] }
>>>>>>> c1e4dfc3
async-trait = "0.1.53"
async-io = "2.3.0"
tokio = { version= "1.20.1", optional= true }
tokio-util = { version="0.7.3", features = ["compat"], optional=true }
axum-server = { version = "0.6", features = ["tls-rustls"], optional=true }
async-web-client = { version = "0.6.2", default-features = false }
http = "1"
blocking = "1.4.1"

[dev-dependencies]
simple_logger = "4.3.3"
clap = { version = "3.1.18", features = ["derive"] }
axum = "0.7"
tokio = { version="1.35.1", features = ["full"] }
tokio-stream = { version="0.1.14", features = ["net"] }
tokio-util = { version="0.7.10", features = ["compat"] }
warp = "0.3.7"
smol = "2.0.0"
tokio-rustls = { version = "0.26", default-features = false }
smol-macros = "0.1.0"
macro_rules_attribute = "0.2.0"
hyper = "1.3.1"
http-body-util = "0.1.1"
bytes = "1.6.0"
hyper-util = "0.1.3"

[package.metadata.docs.rs]
all-features = true
rustdoc-args = ["--cfg", "doc_auto_cfg"]

[features]
default = ["aws-lc-rs", "tls12"]
ring = ["dep:ring", "async-web-client/ring", "rcgen/ring"]
aws-lc-rs = ["dep:aws-lc-rs", "async-web-client/aws-lc-rs", "rcgen/aws_lc_rs"]
axum = ["dep:axum-server", "tokio"]
tokio = ["dep:tokio", "dep:tokio-util"]
tls12 = ["async-web-client/tls12"]

[[example]]
name="low_level_axum"
required-features=["axum"]

[[example]]
name="high_level_warp"
required-features=["tokio"]

[[example]]
name="high_level_tokio"
required-features=["tokio"]

[[example]]
name="high_level_hyper"
required-features=["tokio"]<|MERGE_RESOLUTION|>--- conflicted
+++ resolved
@@ -23,13 +23,8 @@
 webpki-roots = "0.26"
 pem = "3.0.3"
 thiserror = "1.0.31"
-<<<<<<< HEAD
-x509-parser = "0.15.1"
+x509-parser = "0.16"
 time = "0.3.34"
-=======
-x509-parser = "0.16"
-chrono = { version = "0.4.24", default-features = false, features = ["clock"] }
->>>>>>> c1e4dfc3
 async-trait = "0.1.53"
 async-io = "2.3.0"
 tokio = { version= "1.20.1", optional= true }
