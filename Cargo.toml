[package]
name = "rustls-acme"
version = "0.14.1"
authors = ["Florian Uekermann <florian@uekermann.me>"]
edition = "2018"
description = "TLS certificate management and serving using rustls"
license = "Apache-2.0 OR MIT"
repository = "https://github.com/FlorianUekermann/rustls-acme"
documentation = "https://docs.rs/rustls-acme"
keywords = ["acme", "rustls", "tls", "letsencrypt"]
categories = ["asynchronous", "cryptography", "network-programming"]

[dependencies]
futures-rustls = { version = "0.26", default-features = false }
futures = "0.3.21"
rcgen = { version = "0.13", default-features = false, features = ["pem"] }
serde_json = "1.0.81"
serde = { version = "1.0.137", features=["derive"] }
ring = { version = "0.17.7", features = ["std"], optional = true }
aws-lc-rs = { version = "1.5.2", optional = true, default-features = false, features = ["aws-lc-sys"] }
base64 = "0.22"
log = "0.4.17"
webpki-roots = { version = "1", optional = true }
pem = "3.0.3"
thiserror = "2"
x509-parser = "0.16"
chrono = { version = "0.4.24", default-features = false, features = ["clock"] }
async-trait = "0.1.53"
async-io = "2.3.0"
tokio = { version= "1.20.1", optional= true }
<<<<<<< HEAD
tokio-util = { version="0.7.3", optional=true, features = ["compat"] }
axum-server = { version = "0.5", features = ["tls-rustls"], optional=true }
async-web-client = "0.2.6"
http = "0.2.9"
blocking = "1.4.1"
multi_key_map = "0.3.0"
async-notify = "0.2.0"
stream_throttle = { version = "0.5.1", default-features = false, features = ["timer-futures-timer"] }
pin-project = "1.1.3"
bytes = "1.5.0"
=======
tokio-util = { version="0.7.3", features = ["compat"], optional=true }
axum-server = { version = "0.7", features = ["tls-rustls-no-provider"], optional=true }
async-web-client = { version = "0.6.2", default-features = false }
http = "1"
blocking = "1.4.1"
tower-service = { version = "0.3.3",  optional=true }
>>>>>>> 9de9c263

[dev-dependencies]
simple_logger = "5.0.0"
clap = { version = "3.1.18", features = ["derive"] }
axum = "0.8"
tokio = { version="1.35.1", features = ["full"] }
tokio-stream = { version="0.1.14", features = ["net"] }
tokio-util = { version="0.7.10", features = ["compat"] }
warp = "0.3.7"
smol = "2.0.0"
tokio-rustls = { version = "0.26", default-features = false }
smol-macros = "0.1.0"
macro_rules_attribute = "0.2.0"
hyper = "1.3.1"
http-body-util = "0.1.1"
bytes = "1.6.0"
hyper-util = "0.1.3"
actix-web = { version = "4", features = ["actix-tls", "rustls-0_23"]}

[package.metadata.docs.rs]
all-features = true
rustdoc-args = ["--cfg", "doc_auto_cfg"]

[features]
default = ["aws-lc-rs", "tls12", "webpki-roots"]
ring = ["dep:ring", "async-web-client/ring", "rcgen/ring"]
aws-lc-rs = ["dep:aws-lc-rs", "async-web-client/aws-lc-rs", "rcgen/aws_lc_rs"]
axum = ["dep:axum-server", "tower"]
tower = ["dep:tower-service", "tokio"]
tokio = ["dep:tokio", "dep:tokio-util"]
tls12 = ["async-web-client/tls12"]
webpki-roots = ["dep:webpki-roots"]

[[example]]
name="low_level_actix"

[[example]]
name = "low_level_axum"
required-features = ["axum"]

[[example]]
name = "low_level_axum_http01"
required-features = ["axum", "tower"]

[[example]]
name="high_level_warp"
required-features=["tokio"]

[[example]]
name="high_level_tokio"
required-features=["tokio"]

[[example]]
name="high_level_hyper"
required-features=["tokio"]<|MERGE_RESOLUTION|>--- conflicted
+++ resolved
@@ -28,25 +28,17 @@
 async-trait = "0.1.53"
 async-io = "2.3.0"
 tokio = { version= "1.20.1", optional= true }
-<<<<<<< HEAD
-tokio-util = { version="0.7.3", optional=true, features = ["compat"] }
-axum-server = { version = "0.5", features = ["tls-rustls"], optional=true }
-async-web-client = "0.2.6"
-http = "0.2.9"
-blocking = "1.4.1"
-multi_key_map = "0.3.0"
-async-notify = "0.2.0"
-stream_throttle = { version = "0.5.1", default-features = false, features = ["timer-futures-timer"] }
-pin-project = "1.1.3"
-bytes = "1.5.0"
-=======
 tokio-util = { version="0.7.3", features = ["compat"], optional=true }
 axum-server = { version = "0.7", features = ["tls-rustls-no-provider"], optional=true }
 async-web-client = { version = "0.6.2", default-features = false }
 http = "1"
 blocking = "1.4.1"
 tower-service = { version = "0.3.3",  optional=true }
->>>>>>> 9de9c263
+multi_key_map = "0.3.0"
+async-notify = "0.2.0"
+stream_throttle = { version = "0.5.1", default-features = false, features = ["timer-futures-timer"] }
+pin-project = "1.1.3"
+bytes = "1.5.0"
 
 [dev-dependencies]
 simple_logger = "5.0.0"
